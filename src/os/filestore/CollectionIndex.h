--- conflicted
+++ resolved
@@ -176,11 +176,7 @@
   /// Call prior to removing directory
   virtual int prep_delete() { return 0; }
 
-<<<<<<< HEAD
-  CollectionIndex(const coll_t& collection):
-=======
-  explicit CollectionIndex(coll_t collection):
->>>>>>> 579fbc8d
+  explicit CollectionIndex(const coll_t& collection):
     access_lock_name ("CollectionIndex::access_lock::" + collection.to_str()),
     access_lock(access_lock_name.c_str()) {}
 
