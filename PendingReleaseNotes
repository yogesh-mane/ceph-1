
v0.84
-----

* The *_kb perf counters on the monitor have been removed.  These are
  replaced with a new set of *_bytes counters (e.g., cluster_osd_kb is
  replaced by cluster_osd_bytes).

* The rd_kb and wr_kb fields in the JSON dumps for pool stats (accessed via
  the 'ceph df detail -f json-pretty' and related commands) have been replaced
  with corresponding *_bytes fields.  Similarly, the 'total_space', 'total_used',
  and 'total_avail' fields are replaced with 'total_bytes', 'total_used_bytes',
  and 'total_avail_bytes' fields.

<<<<<<< HEAD
* The client-side caching for librbd is now enabled by default (rbd
  cache = true).  A safety option (rbd cache writethrough until flush
  = true) is also enabled so that writeback caching is not used until
  the library observes a 'flush' command, indicating that the librbd
  users is passing that operation through from the guest VM.  This
  avoids potential data loss when used with older versions of qemu
  that do not support flush.
=======
    leveldb_write_buffer_size = 32*1024*1024  = 33554432  // 32MB
    leveldb_cache_size        = 512*1024*1204 = 536870912 // 512MB
    leveldb_block_size        = 64*1024       = 65536     // 64KB
    leveldb_compression       = false
    leveldb_log               = ""

  OSDs will still maintain the following osd-specific defaults:

    leveldb_log               = ""

* The 'rados df --format=json' output 'read_bytes' and 'write_bytes'
  fields were incorrectly reporting ops; this is now fixed.

* The 'rados df --format=json' output previously included 'read_kb' and
  'write_kb' fields; these have been removed.  Please use 'read_bytes' and
  'write_bytes' instead (and divide by 1024 if appropriate).
>>>>>>> 7e7afafe
<|MERGE_RESOLUTION|>--- conflicted
+++ resolved
@@ -12,7 +12,17 @@
   and 'total_avail' fields are replaced with 'total_bytes', 'total_used_bytes',
   and 'total_avail_bytes' fields.
 
-<<<<<<< HEAD
+* The 'rados df --format=json' output 'read_bytes' and 'write_bytes'
+  fields were incorrectly reporting ops; this is now fixed.
+
+* The 'rados df --format=json' output previously included 'read_kb' and
+  'write_kb' fields; these have been removed.  Please use 'read_bytes' and
+  'write_bytes' instead (and divide by 1024 if appropriate).
+
+
+v0.85
+-----
+
 * The client-side caching for librbd is now enabled by default (rbd
   cache = true).  A safety option (rbd cache writethrough until flush
   = true) is also enabled so that writeback caching is not used until
@@ -20,7 +30,7 @@
   users is passing that operation through from the guest VM.  This
   avoids potential data loss when used with older versions of qemu
   that do not support flush.
-=======
+
     leveldb_write_buffer_size = 32*1024*1024  = 33554432  // 32MB
     leveldb_cache_size        = 512*1024*1204 = 536870912 // 512MB
     leveldb_block_size        = 64*1024       = 65536     // 64KB
@@ -29,12 +39,4 @@
 
   OSDs will still maintain the following osd-specific defaults:
 
-    leveldb_log               = ""
-
-* The 'rados df --format=json' output 'read_bytes' and 'write_bytes'
-  fields were incorrectly reporting ops; this is now fixed.
-
-* The 'rados df --format=json' output previously included 'read_kb' and
-  'write_kb' fields; these have been removed.  Please use 'read_bytes' and
-  'write_bytes' instead (and divide by 1024 if appropriate).
->>>>>>> 7e7afafe
+    leveldb_log               = ""